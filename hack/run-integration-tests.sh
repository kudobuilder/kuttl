--- conflicted
+++ resolved
@@ -11,10 +11,7 @@
 then
     echo "Running integration tests with junit output"
     mkdir -p reports/
-<<<<<<< HEAD
-=======
     go get github.com/jstemmer/go-junit-report
->>>>>>> 2bcf5beb
     go install github.com/jstemmer/go-junit-report
     go mod tidy
     go test -tags integration ./pkg/... -v -mod=readonly -coverprofile cover-integration.out 2>&1 |tee /dev/fd/2 |go-junit-report -set-exit-code > reports/integration_report.xml
