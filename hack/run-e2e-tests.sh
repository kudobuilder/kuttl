--- conflicted
+++ resolved
@@ -12,16 +12,10 @@
 then
     echo "Running E2E tests with junit output"
     mkdir -p reports/
-<<<<<<< HEAD
+    go get github.com/jstemmer/go-junit-report
     go install github.com/jstemmer/go-junit-report
     go mod tidy
 
-=======
-    go get github.com/jstemmer/go-junit-report
-    go install github.com/jstemmer/go-junit-report
-    go mod tidy
-    
->>>>>>> 2bcf5beb
     ./bin/kubectl-kuttl test pkg/test/test_data/ 2>&1 \
         | tee /dev/fd/2 \
         | go-junit-report -set-exit-code \
