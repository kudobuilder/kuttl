//go:build integration

package test

import (
	"os"
	"testing"

	"k8s.io/client-go/discovery"
	"sigs.k8s.io/controller-runtime/pkg/client"

	"github.com/kudobuilder/kuttl/pkg/report"
	testutils "github.com/kudobuilder/kuttl/pkg/test/utils"
)

// Create two test environments, ensure that the second environment is used when
// Kubeconfig is set on a Step.
func TestMultiClusterCase(t *testing.T) {
	testenv, err := testutils.StartTestEnvironment(testutils.APIServerDefaultArgs, false)
	if err != nil {
		t.Error(err)
		return
	}
<<<<<<< HEAD
	t.Cleanup(testenv.Environment.Stop)
=======
	t.Cleanup(func() {
		if err := testenv.Environment.Stop(); err != nil {
			t.Error(err)
		}
	})
>>>>>>> 33b23a1a

	testenv2, err := testutils.StartTestEnvironment(testutils.APIServerDefaultArgs, false)
	if err != nil {
		t.Error(err)
		return
	}
<<<<<<< HEAD
	t.Cleanup(testenv2.Environment.Stop)
=======
	t.Cleanup(func() {
		if err := testenv2.Environment.Stop(); err != nil {
			t.Error(err)
		}
	})
>>>>>>> 33b23a1a

	podSpec := map[string]interface{}{
		"restartPolicy": "Never",
		"containers": []map[string]interface{}{
			{
				"name":  "nginx",
				"image": "nginx:1.7.9",
			},
		},
	}

	tmpfile, err := os.CreateTemp("", "kubeconfig")
	if err != nil {
		t.Error(err)
		return
	}
	t.Cleanup(func() {
		os.Remove(tmpfile.Name())
	})
	if err := testutils.Kubeconfig(testenv2.Config, tmpfile); err != nil {
		t.Error(err)
		return
	}

	c := Case{
		Logger: testutils.NewTestLogger(t, ""),
		Steps: []*Step{
			{
				Name:  "initialize-testenv",
				Index: 0,
				Apply: []client.Object{
					testutils.WithSpec(t, testutils.NewPod("hello", ""), podSpec),
				},
				Asserts: []client.Object{
					testutils.WithSpec(t, testutils.NewPod("hello", ""), podSpec),
				},
				Timeout: 2,
			},
			{
				Name:  "use-testenv2",
				Index: 1,
				Apply: []client.Object{
					testutils.WithSpec(t, testutils.NewPod("hello2", ""), podSpec),
				},
				Asserts: []client.Object{
					testutils.WithSpec(t, testutils.NewPod("hello2", ""), podSpec),
				},
				Errors: []client.Object{
					testutils.WithSpec(t, testutils.NewPod("hello", ""), podSpec),
				},
				Timeout:    2,
				Kubeconfig: tmpfile.Name(),
			},
			{
				Name:  "verify-testenv-does-not-have-testenv2-resources",
				Index: 2,
				Asserts: []client.Object{
					testutils.WithSpec(t, testutils.NewPod("hello", ""), podSpec),
				},
				Errors: []client.Object{
					testutils.WithSpec(t, testutils.NewPod("hello2", ""), podSpec),
				},
				Timeout: 2,
			},
		},
		Client: func(bool) (client.Client, error) {
			return testenv.Client, nil
		},
		DiscoveryClient: func() (discovery.DiscoveryInterface, error) {
			return testenv.DiscoveryClient, nil
		},
	}

	c.Run(t, &report.Testcase{})
}<|MERGE_RESOLUTION|>--- conflicted
+++ resolved
@@ -21,30 +21,23 @@
 		t.Error(err)
 		return
 	}
-<<<<<<< HEAD
 	t.Cleanup(testenv.Environment.Stop)
-=======
 	t.Cleanup(func() {
 		if err := testenv.Environment.Stop(); err != nil {
 			t.Error(err)
 		}
 	})
->>>>>>> 33b23a1a
 
 	testenv2, err := testutils.StartTestEnvironment(testutils.APIServerDefaultArgs, false)
 	if err != nil {
 		t.Error(err)
 		return
 	}
-<<<<<<< HEAD
-	t.Cleanup(testenv2.Environment.Stop)
-=======
 	t.Cleanup(func() {
 		if err := testenv2.Environment.Stop(); err != nil {
 			t.Error(err)
 		}
 	})
->>>>>>> 33b23a1a
 
 	podSpec := map[string]interface{}{
 		"restartPolicy": "Never",
