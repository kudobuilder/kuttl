apiVersion: apps/v1
kind: Deployment
metadata:
  name: nginx-deployment
  labels:
    app: nginx
spec:
  replicas: 2
  selector:
    matchLabels:
      app: nginx
  template:
    metadata:
      labels:
        app: nginx
    spec:
      containers:
      - name: nginx
        image: nginx:1.7.9
        ports:
        - containerPort: 80
---
apiVersion: v1
kind: Service
metadata:
  name: svc
spec:
  ports:
  - name: http
    port: 80
    protocol: TCP
    targetPort: 80
  type: ClusterIP
---
<<<<<<< HEAD
apiVersion: prow.prow.io/v1
=======
apiVersion: prow.example.com/v1
>>>>>>> 4f094d85
kind: ProwJob
metadata:
  name: my-job
spec:
  agent: kubernetes
  cluster: default
  pod_spec:
    containers:
    - command:
      - test
      image: alpine:1234
      imagePullPolicy: Always<|MERGE_RESOLUTION|>--- conflicted
+++ resolved
@@ -32,11 +32,7 @@
     targetPort: 80
   type: ClusterIP
 ---
-<<<<<<< HEAD
-apiVersion: prow.prow.io/v1
-=======
 apiVersion: prow.example.com/v1
->>>>>>> 4f094d85
 kind: ProwJob
 metadata:
   name: my-job
