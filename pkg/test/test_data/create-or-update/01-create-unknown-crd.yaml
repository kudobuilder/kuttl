--- conflicted
+++ resolved
@@ -1,8 +1,4 @@
-<<<<<<< HEAD
-apiVersion: prow.prow.io/v1
-=======
 apiVersion: prow.example.com/v1
->>>>>>> 4f094d85
 kind: ProwJob
 metadata:
   name: my-job
