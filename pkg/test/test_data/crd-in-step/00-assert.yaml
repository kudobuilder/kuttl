--- conflicted
+++ resolved
@@ -2,11 +2,7 @@
 apiVersion: apiextensions.k8s.io/v1beta1
 kind: CustomResourceDefinition
 metadata:
-<<<<<<< HEAD
-  name: mycrds.mycrd.mygroup.io
-=======
   name: mycrds.mycrd.example.com
->>>>>>> 4f094d85
 status:
   acceptedNames:
     kind: MyCRD
