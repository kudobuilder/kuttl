--- conflicted
+++ resolved
@@ -133,16 +133,12 @@
         funcs:
           - (github.com/kudobuilder/kuttl/internal/utils.Logger).Logf
           - (github.com/kudobuilder/kuttl/internal/utils.TestLogger).Logf
-<<<<<<< HEAD
-          - (github.com/kudobuilder/kuttl/internal/case.Case).logkcf
+          - (github.com/kudobuilder/kuttl/internal/case.clientWithKubeConfig).Logf
+          - (github.com/kudobuilder/kuttl/internal/case.clientWithKubeConfig).Wrapf
   # TODO: fix the `context` usage in step package and enable these linters.
   usetesting:
     context-background: false
     context-todo: false
-=======
-          - (github.com/kudobuilder/kuttl/internal/case.clientWithKubeConfig).Logf
-          - (github.com/kudobuilder/kuttl/internal/case.clientWithKubeConfig).Wrapf
->>>>>>> 550e745b
 issues:
   exclude-dirs:
     - hack
